--- conflicted
+++ resolved
@@ -1,10 +1,6 @@
 [package]
 name = "gtk-icon-cache"
-<<<<<<< HEAD
 version = "0.2.1"
-=======
-version = "0.2.0"
->>>>>>> 31bf67b4
 authors = ["石博文 <sbw@sbw.so>"]
 description = "A gtk-icon-cache file reader"
 homepage = "https://github.com/sbwtw/gtk-icon-cache"
@@ -15,4 +11,4 @@
 
 [dependencies]
 memmap = "0.6"
-log = "*"+log = "0.4"